<?xml version="1.0" encoding="UTF-8"?>
<project xmlns="http://maven.apache.org/POM/4.0.0" xmlns:xsi="http://www.w3.org/2001/XMLSchema-instance" xsi:schemaLocation="http://maven.apache.org/POM/4.0.0 http://maven.apache.org/maven-v4_0_0.xsd">
  <modelVersion>4.0.0</modelVersion>

  <parent>
    <groupId>com.opengamma</groupId>
    <artifactId>corporate-parent</artifactId>
    <version>2.8.1</version>
    <relativePath />
  </parent>
  <groupId>com.opengamma.strata</groupId>
  <artifactId>strata-parent</artifactId>
<<<<<<< HEAD
  <version>2.12.22-SNAPSHOT-xplain-2</version>
=======
  <version>2.12.22-xplain-1</version>
>>>>>>> d925f504
  <packaging>pom</packaging>
  <name>Strata-Parent</name>
  <description>OpenGamma Strata Parent</description>

  <!-- ==================================================================== -->
  <licenses>
    <license>
      <name>The Apache Software License, Version 2.0</name>
      <url>http://www.apache.org/licenses/LICENSE-2.0.txt</url>
      <distribution>repo</distribution>
    </license>
  </licenses>

  <!-- ==================================================================== -->
  <issueManagement>
    <system>GitHub</system>
    <url>https://github.com/OpenGamma/Strata/issues</url>
  </issueManagement>
  <inceptionYear>2009</inceptionYear>
  <mailingLists>
    <mailingList>
      <name>OpenGamma forum</name>
      <archive>http://forums.opengamma.com/</archive>
    </mailingList>
  </mailingLists>
  <scm>
    <connection>scm:git:https://github.com/OpenGamma/Strata.git</connection>
    <developerConnection>scm:git:https://github.com/OpenGamma/Strata.git</developerConnection>
    <url>https://github.com/OpenGamma/Strata</url>
    <tag>HEAD</tag>
  </scm>

  <!-- ==================================================================== -->
  <modules>
    <module>basics</module>
    <module>collect</module>
    <module>data</module>
    <module>product</module>
    <module>market</module>
    <module>loader</module>
    <module>math</module>
    <module>pricer</module>
    <module>calc</module>
    <module>measure</module>
    <module>report</module>
  </modules>

  <!-- ==================================================================== -->
  <!-- standard build setup -->
  <build>
    <resources>
      <!-- Include all standard resources -->
      <resource>
        <directory>src/main/resources</directory>
      </resource>
      <!-- Include LICENSE/NOTICE in jar files -->
      <resource>
        <directory>${root.dir}</directory>
        <targetPath>META-INF</targetPath>
        <includes>
          <include>LICENSE.txt</include>
          <include>NOTICE.txt</include>
        </includes>
      </resource>
    </resources>
    <testResources>
      <!-- Include all standard resources -->
      <testResource>
        <directory>src/test/resources</directory>
      </testResource>
      <!-- Include LICENSE/NOTICE in test jar files -->
      <testResource>
        <directory>${root.dir}</directory>
        <targetPath>META-INF</targetPath>
        <includes>
          <include>LICENSE.txt</include>
          <include>NOTICE.txt</include>
        </includes>
      </testResource>
    </testResources>
    <plugins>
      <!-- javadoc -->
      <plugin>
        <groupId>org.apache.maven.plugins</groupId>
        <artifactId>maven-javadoc-plugin</artifactId>
        <configuration>
          <!-- Java module system has borked Javadoc, links to Joda-Beans/Joda-Convert don't work -->
          <!-- The supposed fixes don't work either -->
          <!-- https://bugs.openjdk.java.net/browse/JDK-8212233 -->
          <!-- https://issues.apache.org/jira/browse/MJAVADOC-615 -->
          <!-- https://issues.apache.org/jira/browse/MJAVADOC-601 -->
          <links>
            <link>https://google.github.io/guava/releases/${guava-docs.version}/api/docs/</link>
          </links>
          <!-- The "allow-script-in-comments" is needed for 1.8.0_u121 and later -->
          <!-- but when it is present on earlier JDK 8 builds Javadoc will complain about an unrecognised flag -->
          <!-- If that happens to you, remove the line or upgrade to a later Java 8 version -->
          <additionalOptions>
            <additionalOption>--allow-script-in-comments</additionalOption>
            <additionalOption>-Xdoclint:missing</additionalOption>
            <additionalOption>-Xdoclint:reference</additionalOption>
          </additionalOptions>
        </configuration>
      </plugin>
      <!--  checkstyle -->
      <plugin>
        <groupId>org.apache.maven.plugins</groupId>
        <artifactId>maven-checkstyle-plugin</artifactId>
        <executions>
          <execution>
            <id>run-checkstyle</id>
            <phase>process-sources</phase>
            <goals>
              <goal>checkstyle</goal>
            </goals>
            <configuration>
              <failsOnError>true</failsOnError>
            </configuration>
          </execution>
        </executions>
      </plugin>
      <!-- obtain git commit -->
      <plugin>
        <groupId>org.codehaus.mojo</groupId>
        <artifactId>buildnumber-maven-plugin</artifactId>
        <executions>
          <execution>
            <id>buildnumber</id>
            <phase>process-sources</phase>
            <goals>
              <goal>create</goal>
            </goals>
          </execution>
        </executions>
      </plugin>
      <!-- create and publish test jar files -->
      <!-- include build number in jar files -->
      <plugin>
        <groupId>org.apache.maven.plugins</groupId>
        <artifactId>maven-jar-plugin</artifactId>
        <executions>
          <execution>
            <id>default-jar</id>
            <goals>
              <goal>jar</goal>
            </goals>
            <configuration>
              <archive>
                <manifestEntries>
                  <Automatic-Module-Name>${jpms.module.name}</Automatic-Module-Name>
                </manifestEntries>
              </archive>
            </configuration>
          </execution>
          <execution>
            <id>test-jar</id>
            <goals>
              <goal>test-jar</goal>
            </goals>
          </execution>
        </executions>
        <configuration>
          <skipIfEmpty>true</skipIfEmpty>
          <archive>
            <manifestEntries>
              <Implementation-Build>${buildNumber}</Implementation-Build>
              <Implementation-Date>${maven.build.timestamp}</Implementation-Date>
              <Implementation-Build-Id>${ci.build}</Implementation-Build-Id>
            </manifestEntries>
          </archive>
        </configuration>
      </plugin>
      <!-- attach site -->
      <plugin>
        <groupId>org.apache.maven.plugins</groupId>
        <artifactId>maven-site-plugin</artifactId>
        <executions>
          <execution>
            <goals>
              <goal>attach-descriptor</goal>
            </goals>
          </execution>
        </executions>
      </plugin>
      <!-- Block bad APIs -->
      <plugin>
        <groupId>de.thetaphi</groupId>
        <artifactId>forbiddenapis</artifactId>
        <configuration>
          <failOnUnsupportedJava>false</failOnUnsupportedJava>
          <bundledSignatures>
            <bundledSignature>jdk-unsafe</bundledSignature>
            <bundledSignature>jdk-deprecated</bundledSignature>
            <bundledSignature>jdk-non-portable</bundledSignature>
          </bundledSignatures>
        </configuration>
        <executions>
          <execution>
            <goals>
              <goal>check</goal>
              <goal>testCheck</goal>
            </goals>
          </execution>
        </executions>
      </plugin>
      <!--  remove slow SuiteHTMLReporter - 
            already defined in corporate parent, but appears to be necessary for some configurations -->
      <plugin>
        <artifactId>maven-surefire-plugin</artifactId>
        <configuration>
          <properties>
            <property>
              <name>usedefaultlisteners</name>
              <value>false</value>
            </property>
          </properties>
        </configuration>
      </plugin>
    </plugins>
    <pluginManagement>
      <plugins>
        <plugin>
          <groupId>org.jboss.bridger</groupId>
          <artifactId>bridger</artifactId>
          <version>${bridger.version}</version>
          <dependencies>
            <!-- Support Java 17 -->
            <dependency>
              <groupId>org.ow2.asm</groupId>
              <artifactId>asm</artifactId>
              <version>${asm.version}</version>
            </dependency>
          </dependencies>
        </plugin>
        <!--This plugin's configuration is used to store Eclipse m2e settings only. It has no influence on the Maven build itself.-->
        <plugin>
          <groupId>org.eclipse.m2e</groupId>
          <artifactId>lifecycle-mapping</artifactId>
          <version>1.0.0</version>
          <configuration>
            <lifecycleMappingMetadata>
              <pluginExecutions>
                <pluginExecution>
                  <pluginExecutionFilter>
                    <groupId>org.jboss.bridger</groupId>
                    <artifactId>bridger</artifactId>
                    <versionRange>[${bridger.version},)</versionRange>
                    <goals>
                      <goal>transform</goal>
                    </goals>
                  </pluginExecutionFilter>
                  <action>
                    <ignore />
                  </action>
                </pluginExecution>
              </pluginExecutions>
            </lifecycleMappingMetadata>
          </configuration>
        </plugin>
      </plugins>
    </pluginManagement>
  </build>

  <!-- ==================================================================== -->
  <dependencyManagement>
    <dependencies>
      <!-- OpenGamma -->
      <dependency>
        <groupId>com.opengamma.strata</groupId>
        <artifactId>strata-collect</artifactId>
        <version>${project.version}</version>
      </dependency>
      <dependency>
        <groupId>com.opengamma.strata</groupId>
        <artifactId>strata-basics</artifactId>
        <version>${project.version}</version>
      </dependency>
      <dependency>
        <groupId>com.opengamma.strata</groupId>
        <artifactId>strata-product</artifactId>
        <version>${project.version}</version>
      </dependency>
      <dependency>
        <groupId>com.opengamma.strata</groupId>
        <artifactId>strata-data</artifactId>
        <version>${project.version}</version>
      </dependency>
      <dependency>
        <groupId>com.opengamma.strata</groupId>
        <artifactId>strata-math</artifactId>
        <version>${project.version}</version>
      </dependency>
      <dependency>
        <groupId>com.opengamma.strata</groupId>
        <artifactId>strata-market</artifactId>
        <version>${project.version}</version>
      </dependency>
      <dependency>
        <groupId>com.opengamma.strata</groupId>
        <artifactId>strata-loader</artifactId>
        <version>${project.version}</version>
      </dependency>
      <dependency>
        <groupId>com.opengamma.strata</groupId>
        <artifactId>strata-pricer</artifactId>
        <version>${project.version}</version>
      </dependency>
      <dependency>
        <groupId>com.opengamma.strata</groupId>
        <artifactId>strata-calc</artifactId>
        <version>${project.version}</version>
      </dependency>
      <dependency>
        <groupId>com.opengamma.strata</groupId>
        <artifactId>strata-measure</artifactId>
        <version>${project.version}</version>
      </dependency>
      <dependency>
        <groupId>com.opengamma.strata</groupId>
        <artifactId>strata-report</artifactId>
        <version>${project.version}</version>
      </dependency>
      <!-- Third party -->
      <dependency>
        <groupId>com.google.guava</groupId>
        <artifactId>guava</artifactId>
        <version>${guava.version}</version>
        <exclusions>
          <exclusion>
            <groupId>com.google.errorprone</groupId>
            <artifactId>error_prone_annotations</artifactId>
          </exclusion>
          <exclusion>
            <groupId>com.google.j2objc</groupId>
            <artifactId>j2objc-annotations</artifactId>
          </exclusion>
          <exclusion>
            <groupId>org.codehaus.mojo</groupId>
            <artifactId>animal-sniffer-annotations</artifactId>
          </exclusion>
          <exclusion>
            <groupId>org.checkerframework</groupId>
            <artifactId>checker-qual</artifactId>
          </exclusion>
          <exclusion>
            <groupId>org.checkerframework</groupId>
            <artifactId>checker-compat-qual</artifactId>
          </exclusion>
          <exclusion>
            <groupId>com.google.code.findbugs</groupId>
            <artifactId>jsr305</artifactId>
          </exclusion>
          <exclusion>
            <groupId>com.google.guava</groupId>
            <artifactId>listenablefuture</artifactId>
          </exclusion>
        </exclusions>
      </dependency>
      <dependency>
        <groupId>org.joda</groupId>
        <artifactId>joda-convert</artifactId>
        <version>${joda-convert.version}</version>
      </dependency>
      <dependency>
        <groupId>org.joda</groupId>
        <artifactId>joda-beans</artifactId>
        <version>${joda-beans.version}</version>
      </dependency>
      <dependency>
        <groupId>org.slf4j</groupId>
        <artifactId>slf4j-api</artifactId>
        <version>${slf4j.version}</version>
      </dependency>
      <dependency>
        <groupId>org.slf4j</groupId>
        <artifactId>slf4j-nop</artifactId>
        <version>${slf4j.version}</version>
      </dependency>
      <dependency>
        <groupId>org.slf4j</groupId>
        <artifactId>slf4j-simple</artifactId>
        <version>${slf4j.version}</version>
      </dependency>
      <dependency>
        <groupId>com.beust</groupId>
        <artifactId>jcommander</artifactId>
        <version>${jcommander.version}</version>
      </dependency>
      <!-- Testing -->
      <dependency>
        <groupId>com.opengamma.strata</groupId>
        <artifactId>strata-collect</artifactId>
        <version>${project.version}</version>
        <type>test-jar</type>
        <scope>test</scope>
      </dependency>
      <dependency>
        <groupId>com.opengamma.strata</groupId>
        <artifactId>strata-basics</artifactId>
        <version>${project.version}</version>
        <type>test-jar</type>
        <scope>test</scope>
      </dependency>
      <dependency>
        <groupId>com.opengamma.strata</groupId>
        <artifactId>strata-product</artifactId>
        <version>${project.version}</version>
        <type>test-jar</type>
        <scope>test</scope>
      </dependency>
      <dependency>
        <groupId>com.opengamma.strata</groupId>
        <artifactId>strata-data</artifactId>
        <version>${project.version}</version>
        <type>test-jar</type>
        <scope>test</scope>
      </dependency>
      <dependency>
        <groupId>com.opengamma.strata</groupId>
        <artifactId>strata-math</artifactId>
        <version>${project.version}</version>
        <type>test-jar</type>
        <scope>test</scope>
      </dependency>
      <dependency>
        <groupId>com.opengamma.strata</groupId>
        <artifactId>strata-market</artifactId>
        <version>${project.version}</version>
        <type>test-jar</type>
        <scope>test</scope>
      </dependency>
      <dependency>
        <groupId>com.opengamma.strata</groupId>
        <artifactId>strata-loader</artifactId>
        <version>${project.version}</version>
        <type>test-jar</type>
        <scope>test</scope>
      </dependency>
      <dependency>
        <groupId>com.opengamma.strata</groupId>
        <artifactId>strata-pricer</artifactId>
        <version>${project.version}</version>
        <type>test-jar</type>
        <scope>test</scope>
      </dependency>
      <dependency>
        <groupId>com.opengamma.strata</groupId>
        <artifactId>strata-calc</artifactId>
        <version>${project.version}</version>
        <type>test-jar</type>
        <scope>test</scope>
      </dependency>
      <dependency>
        <groupId>com.opengamma.strata</groupId>
        <artifactId>strata-measure</artifactId>
        <version>${project.version}</version>
        <type>test-jar</type>
        <scope>test</scope>
      </dependency>
      <dependency>
        <groupId>org.junit</groupId>
        <artifactId>junit-bom</artifactId>
        <version>${junit5.version}</version>
        <type>pom</type>
        <scope>import</scope>
      </dependency>
      <dependency>
        <groupId>org.assertj</groupId>
        <artifactId>assertj-core</artifactId>
        <version>${assertj.version}</version>
      </dependency>
      <dependency>
        <groupId>org.mockito</groupId>
        <artifactId>mockito-core</artifactId>
        <version>${mockito.version}</version>
      </dependency>
    </dependencies>
  </dependencyManagement>

  <!-- ==================================================================== -->
  <profiles>
    <!-- force correct Java version -->
    <profile>
      <id>forcejavaversion</id>
      <activation>
        <jdk>[9,)</jdk>
      </activation>
      <properties>
        <maven.compiler.release>8</maven.compiler.release>
      </properties>
      <build>
      </build>
    </profile>
    <!-- apply strict build rules, activated with -Dstrict -->
    <profile>
      <id>strict</id>
      <activation>
        <property>
          <name>strict</name>
        </property>
      </activation>
      <build>
        <plugins>
          <plugin>
            <groupId>org.apache.maven.plugins</groupId>
            <artifactId>maven-enforcer-plugin</artifactId>
            <executions>
              <execution>
                <id>enforce</id>
                <goals>
                  <goal>enforce</goal>
                </goals>
                <configuration>
                  <rules>
                    <!-- no commons-logging or good/evil licensed json, junit only in test/provided -->
                    <bannedDependencies>
                      <excludes>
                        <exclude>commons-logging:*</exclude>
                        <exclude>org.json:json</exclude>
                        <exclude>junit:*</exclude>
                      </excludes>
                      <includes>
                        <include>junit:*:*:*:test</include>
                        <include>junit:*:*:*:provided</include>
                      </includes>
                    </bannedDependencies>
                    <banDuplicateClasses>
                      <ignoreClasses>
                        <ignoreClass>org.apache.commons.collections.ArrayStack</ignoreClass>
                        <ignoreClass>org.apache.commons.collections.Buffer</ignoreClass>
                        <ignoreClass>org.apache.commons.collections.BufferUnderflowException</ignoreClass>
                        <ignoreClass>org.apache.commons.collections.FastHashMap*</ignoreClass>
                        <ignoreClass>org.apache.tools.ant.ExitException</ignoreClass>
                      </ignoreClasses>
                      <findAllDuplicates>true</findAllDuplicates>
                    </banDuplicateClasses>
                    <!-- ensure dependencies resolve to latest version (removed as randomly fails MENFORCER-134) -->
                    <!--requireUpperBoundDeps /-->
                    <!-- need Java SE 8 or greater -->
                    <requireJavaVersion>
                      <version>[1.8,)</version>
                    </requireJavaVersion>
                    <requirePluginVersions>
                    </requirePluginVersions>
                  </rules>
                  <fail>true</fail>
                </configuration>
              </execution>
            </executions>
          </plugin>
          <!-- validate Joda-Beans -->
          <plugin>
            <groupId>org.joda</groupId>
            <artifactId>joda-beans-maven-plugin</artifactId>
            <executions>
              <execution>
                <phase>validate</phase>
                <goals>
                  <goal>validate</goal>
                </goals>
                <configuration>
                  <stopOnError>true</stopOnError>
                </configuration>
              </execution>
            </executions>
          </plugin>
        </plugins>
      </build>
    </profile>
    <!-- Profile creating dist zip triggered by -Ddist -->
    <profile>
      <id>build-dist-javadoc-and-jars</id>
      <activation>
        <property>
          <name>dist</name>
        </property>
      </activation>
      <build>
        <plugins>
          <!-- generate source jar file when packaging -->
          <plugin>
            <groupId>org.apache.maven.plugins</groupId>
            <artifactId>maven-source-plugin</artifactId>
            <executions>
              <execution>
                <id>attach-sources</id>
                <phase>package</phase>
                <goals>
                  <goal>jar-no-fork</goal>
                </goals>
                <configuration>
                  <archive>
                    <manifest>
                      <addDefaultImplementationEntries>true</addDefaultImplementationEntries>
                      <addDefaultSpecificationEntries>true</addDefaultSpecificationEntries>
                    </manifest>
                    <manifestEntries>
                      <Implementation-Build>${buildNumber}</Implementation-Build>
                      <Implementation-Date>${maven.build.timestamp}</Implementation-Date>
                      <Implementation-Build-Id>${ci.build}</Implementation-Build-Id>
                    </manifestEntries>
                  </archive>
                </configuration>
              </execution>
            </executions>
          </plugin>
          <!-- generate javadoc jar file when packaging -->
          <plugin>
            <groupId>org.apache.maven.plugins</groupId>
            <artifactId>maven-javadoc-plugin</artifactId>
            <executions>
              <execution>
                <id>attach-javadocs</id>
                <phase>package</phase>
                <goals>
                  <goal>jar</goal>
                </goals>
                <configuration>
                  <archive>
                    <manifest>
                      <addDefaultImplementationEntries>true</addDefaultImplementationEntries>
                      <addDefaultSpecificationEntries>true</addDefaultSpecificationEntries>
                    </manifest>
                    <manifestEntries>
                      <Implementation-Build>${buildNumber}</Implementation-Build>
                      <Implementation-Date>${maven.build.timestamp}</Implementation-Date>
                      <Implementation-Build-Id>${ci.build}</Implementation-Build-Id>
                    </manifestEntries>
                  </archive>
                </configuration>
              </execution>
              <!-- create aggregate javadoc -->
              <execution>
                <id>make-javadoc</id>
                <phase>package</phase>
                <goals>
                  <goal>aggregate-no-fork</goal>
                </goals>
                <inherited>false</inherited>
                <configuration>
                  <windowtitle>OpenGamma Strata</windowtitle>
                  <doctitle><![CDATA[<h1>OpenGamma Strata</h1>]]></doctitle>
                  <header><![CDATA[<script type="text/x-mathjax-config">MathJax.Hub.Config({ tex2jax: { inlineMath: [ ['$','$'], ["\\\\(","\\\\)"] ],processEscapes: true} });</script><script type="text/javascript" src="http://cdn.mathjax.org/mathjax/latest/MathJax.js?config=default"></script>]]></header>
                  <bottom><![CDATA[<i>Copyright 2009-Present by OpenGamma Inc. and individual contributors</i><br /><i>Apache v2 licensed</i><br /><i>Additional documentation can be found at <a href="http://strata.opengamma.io">strata.opengamma.io</a>.</i><script type="text/javascript">var _gaq = _gaq || [];_gaq.push(['_setAccount', 'UA-12092825-5']);_gaq.push(['_trackPageview']);(function() {var ga = document.createElement('script'); ga.type = 'text/javascript'; ga.async = true; ga.src = ('https:' == document.location.protocol ? 'https://ssl' : 'http://www') + '.google-analytics.com/ga.js'; var s = document.getElementsByTagName('script')[0]; s.parentNode.insertBefore(ga, s); })(); </script>]]></bottom>
                  <!-- The "allow-script-in-comments" is needed for 1.8.0_u121 and later -->
                  <!-- but when it is present on earlier JDK 8 builds Javadoc will complain about an unrecognised flag -->
                  <!-- If that happens to you, remove the line or upgrade to a later Java 8 version -->
                  <additionalOptions>
                    <additionalOption>--allow-script-in-comments</additionalOption>
                    <additionalOption>-Xdoclint:missing</additionalOption>
                    <additionalOption>-Xdoclint:reference</additionalOption>
                  </additionalOptions>
                  <excludePackageNames>com.opengamma.strata.loader.impl:com.opengamma.strata.math.impl:com.opengamma.strata.pricer.impl:com.opengamma.strata.examples</excludePackageNames>
                  <groups>
                    <group>
                      <title>Measure-level API</title>
                      <packages>com.opengamma.strata.measure:com.opengamma.strata.measure.*</packages>
                    </group>
                    <group>
                      <title>Pricer-level API</title>
                      <packages>com.opengamma.strata.pricer:com.opengamma.strata.pricer.*</packages>
                    </group>
                    <group>
                      <title>Market data structures</title>
                      <packages>com.opengamma.strata.market:com.opengamma.strata.market.*</packages>
                    </group>
                    <group>
                      <title>Product domain model</title>
                      <packages>com.opengamma.strata.product:com.opengamma.strata.product.*</packages>
                    </group>
                    <group>
                      <title>Supporting toolkit</title>
                      <packages>com.opengamma.strata.*</packages>
                    </group>
                  </groups>
                  <validateLinks>true</validateLinks>
                </configuration>
              </execution>
            </executions>
          </plugin>
        </plugins>
      </build>
    </profile>
    <!-- Check for incompatible changes -->
    <profile>
      <id>compat</id>
      <activation>
        <property>
          <name>compat</name>
        </property>
      </activation>
      <build>
        <plugins>
          <plugin>
            <groupId>com.github.siom79.japicmp</groupId>
            <artifactId>japicmp-maven-plugin</artifactId>
            <executions>
              <execution>
                <phase>verify</phase>
                <goals>
                  <goal>cmp</goal>
                </goals>
                <configuration>
                  <parameter>
                    <onlyModified>true</onlyModified>
                    <skipXmlReport>true</skipXmlReport>
                  </parameter>
                  <oldVersion>
                    <dependency>
                      <groupId>${project.groupId}</groupId>
                      <artifactId>${project.artifactId}</artifactId>
                      <version>2.0.0</version>
                    </dependency>
                  </oldVersion>
                </configuration>
              </execution>
            </executions>
          </plugin>
          <!--  merge files, only works when mvn command run a second time -->
          <plugin>
            <artifactId>maven-antrun-plugin</artifactId>
            <executions>
              <execution>
                <phase>validate</phase>
                <goals>
                  <goal>run</goal>
                </goals>
                <inherited>false</inherited>
                <configuration>
                  <target>
                    <mkdir dir="${project.basedir}/target/japicmp" />
                    <concat destfile="${project.basedir}/target/japicmp/japicmp.diff" overwrite="true">
                      <fileset dir="${project.basedir}">
                        <include name="*/target/japicmp/japicmp.diff" />
                      </fileset>
                    </concat>
                  </target>
                </configuration>
              </execution>
            </executions>
          </plugin>
        </plugins>
      </build>
    </profile>
  </profiles>

  <!-- ==================================================================== -->
  <properties>
    <!-- Locate the root directory of the multi-module build -->
    <root.dir>${project.basedir}/..</root.dir>
    <!-- Versions -->
    <asm.version>9.5</asm.version>
    <assertj.version>3.24.2</assertj.version>
    <bridger.version>1.6.Final</bridger.version>
    <guava.version>31.1-jre</guava.version><!-- didn't want to go beyond v27 but forced to by security https://github.com/google/guava/issues/3320 -->
    <guava-docs.version>26.0-jre</guava-docs.version>
    <jcommander.version>1.78</jcommander.version>
    <joda-convert.version>2.2.3</joda-convert.version>
    <joda-beans.version>2.8.3</joda-beans.version>
    <joda.beans.version>${joda-beans.version}</joda.beans.version>
    <junit5.version>5.9.2</junit5.version>
    <mockito.version>4.9.0</mockito.version>
    <slf4j.version>1.7.36</slf4j.version>
    <!-- Versions after M3 cause RequireFilesExist to reject relative paths -->
    <extra-enforcer-rules.version>1.2</extra-enforcer-rules.version>
    <maven-enforcer-plugin.version>3.0.0-M3</maven-enforcer-plugin.version>
    <!-- Properties for maven-checkstyle-plugin -->
    <!-- versions must be retained to allow the version to be overridden on the command line -->
    <build-config.version>2.8.1</build-config.version>
    <checkstyle.version>8.45.1</checkstyle.version>
    <!-- Properties for maven-javadoc-plugin -->
    <windowtitle>OpenGamma Strata</windowtitle>
    <doctitle><![CDATA[<h1>OpenGamma Strata</h1>]]></doctitle>
    <header><![CDATA[<script type="text/x-mathjax-config">MathJax.Hub.Config({ tex2jax: { inlineMath: [ ['$','$'], ["\\\\(","\\\\)"] ],processEscapes: true} });</script><script type="text/javascript" src="http://cdn.mathjax.org/mathjax/latest/MathJax.js?config=default"></script>]]></header>
    <bottom><![CDATA[<i>Copyright 2009-Present by OpenGamma Inc. and individual contributors</i><br /><i>${javadoc.footer.license}</i><br /><i>Additional documentation can be found at <a href="http://strata.opengamma.io">strata.opengamma.io</a>.</i><script type="text/javascript">var _gaq = _gaq || [];_gaq.push(['_setAccount', 'UA-12092825-8']);_gaq.push(['_trackPageview']);(function() {var ga = document.createElement('script'); ga.type = 'text/javascript'; ga.async = true; ga.src = ('https:' == document.location.protocol ? 'https://ssl' : 'http://www') + '.google-analytics.com/ga.js'; var s = document.getElementsByTagName('script')[0]; s.parentNode.insertBefore(ga, s); })(); </script>]]></bottom>
    <javadoc.footer.license>Apache v2 licensed</javadoc.footer.license>
  </properties>

</project><|MERGE_RESOLUTION|>--- conflicted
+++ resolved
@@ -10,11 +10,7 @@
   </parent>
   <groupId>com.opengamma.strata</groupId>
   <artifactId>strata-parent</artifactId>
-<<<<<<< HEAD
-  <version>2.12.22-SNAPSHOT-xplain-2</version>
-=======
-  <version>2.12.22-xplain-1</version>
->>>>>>> d925f504
+  <version>2.12.22-xplain-2</version>
   <packaging>pom</packaging>
   <name>Strata-Parent</name>
   <description>OpenGamma Strata Parent</description>
@@ -220,7 +216,7 @@
           </execution>
         </executions>
       </plugin>
-      <!--  remove slow SuiteHTMLReporter - 
+      <!--  remove slow SuiteHTMLReporter -
             already defined in corporate parent, but appears to be necessary for some configurations -->
       <plugin>
         <artifactId>maven-surefire-plugin</artifactId>
