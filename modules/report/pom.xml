<?xml version="1.0" encoding="UTF-8"?>
<project xmlns="http://maven.apache.org/POM/4.0.0" xmlns:xsi="http://www.w3.org/2001/XMLSchema-instance" xsi:schemaLocation="http://maven.apache.org/POM/4.0.0 http://maven.apache.org/maven-v4_0_0.xsd">
  <modelVersion>4.0.0</modelVersion>

  <parent>
    <groupId>com.opengamma.strata</groupId>
    <artifactId>strata-parent</artifactId>
<<<<<<< HEAD
    <version>2.12.45-SNAPSHOT</version>
=======
    <version>2.12.22-xplain-6</version>
>>>>>>> 0a08438c
    <relativePath>..</relativePath>
  </parent>
  <artifactId>strata-report</artifactId>
  <packaging>jar</packaging>
  <name>Strata-Report</name>
  <description>Reporting APIs and tools</description>

  <!-- ==================================================================== -->
  <build>
    <plugins>
      <!-- Ensure jar is created even if no code -->
      <plugin>
        <groupId>org.apache.maven.plugins</groupId>
        <artifactId>maven-jar-plugin</artifactId>
        <configuration>
          <skipIfEmpty>false</skipIfEmpty>
        </configuration>
      </plugin>
    </plugins>
  </build>

  <!-- ==================================================================== -->
  <dependencies>
    <!-- OpenGamma -->
    <dependency>
      <groupId>com.opengamma.strata</groupId>
      <artifactId>strata-collect</artifactId>
    </dependency>
    <dependency>
      <groupId>com.opengamma.strata</groupId>
      <artifactId>strata-basics</artifactId>
    </dependency>
    <dependency>
      <groupId>com.opengamma.strata</groupId>
      <artifactId>strata-data</artifactId>
    </dependency>
    <dependency>
      <groupId>com.opengamma.strata</groupId>
      <artifactId>strata-calc</artifactId>
    </dependency>
    <dependency>
      <groupId>com.opengamma.strata</groupId>
      <artifactId>strata-product</artifactId>
    </dependency>
    <dependency>
      <groupId>com.opengamma.strata</groupId>
      <artifactId>strata-measure</artifactId>
    </dependency>
    <dependency>
      <groupId>com.opengamma.strata</groupId>
      <artifactId>strata-market</artifactId>
    </dependency>
    <dependency>
      <groupId>com.opengamma.strata</groupId>
      <artifactId>strata-pricer</artifactId>
    </dependency>

    <!-- Test dependencies -->
    <dependency>
      <groupId>org.junit.jupiter</groupId>
      <artifactId>junit-jupiter-api</artifactId>
      <scope>test</scope>
    </dependency>
    <dependency>
      <groupId>org.junit.jupiter</groupId>
      <artifactId>junit-jupiter-params</artifactId>
      <scope>test</scope>
    </dependency>
    <dependency>
      <groupId>org.junit.jupiter</groupId>
      <artifactId>junit-jupiter-engine</artifactId>
      <scope>test</scope>
    </dependency>
    <dependency>
      <groupId>org.assertj</groupId>
      <artifactId>assertj-core</artifactId>
      <scope>test</scope>
    </dependency>
    <dependency>
      <groupId>com.opengamma.strata</groupId>
      <artifactId>strata-collect</artifactId>
      <type>test-jar</type>
      <scope>test</scope>
    </dependency>
  </dependencies>

  <!-- ==================================================================== -->
  <profiles>
    <!-- Profile extracting dependencies for dist.zip, triggered by -Ddist -->
    <profile>
      <id>build-report-tool</id>
      <activation>
        <property><name>dist</name></property>
      </activation>
      <build>
        <plugins>
          <!-- copy dependencies for main dist.zip -->
          <plugin>
            <groupId>org.apache.maven.plugins</groupId>
            <artifactId>maven-dependency-plugin</artifactId>
            <executions>
              <execution>
                <id>extract-dependencies</id>
                <phase>install</phase>
                <goals>
                  <goal>copy-dependencies</goal>
                </goals>
                <configuration>
                  <includeScope>runtime</includeScope>
                </configuration>
              </execution>
              <execution>
                <id>extract-dependencies-sources</id>
                <phase>install</phase>
                <goals>
                  <goal>copy-dependencies</goal>
                </goals>
                <configuration>
                  <classifier>sources</classifier>
                  <includeGroupIds>com.opengamma.strata</includeGroupIds>
                  <outputDirectory>target/dependency-sources</outputDirectory>
                </configuration>
              </execution>
              <execution>
                <id>extract-this</id>
                <phase>install</phase>
                <goals>
                  <goal>copy</goal>
                </goals>
                <configuration>
                  <artifactItems>
                    <artifactItem>
                      <groupId>${project.groupId}</groupId>
                      <artifactId>${project.artifactId}</artifactId>
                      <version>${project.version}</version>
                      <type>jar</type>
                    </artifactItem>
                    <artifactItem>
                      <groupId>${project.groupId}</groupId>
                      <artifactId>strata-loader</artifactId>
                      <version>${project.version}</version>
                      <type>jar</type>
                    </artifactItem>
                  </artifactItems>
                  <outputDirectory>target/dependency</outputDirectory>
                </configuration>
              </execution>
              <execution>
                <id>extract-this-sources</id>
                <phase>install</phase>
                <goals>
                  <goal>copy</goal>
                </goals>
                <configuration>
                  <artifactItems>
                    <artifactItem>
                      <groupId>${project.groupId}</groupId>
                      <artifactId>${project.artifactId}</artifactId>
                      <version>${project.version}</version>
                      <classifier>sources</classifier>
                      <type>jar</type>
                    </artifactItem>
                    <artifactItem>
                      <groupId>${project.groupId}</groupId>
                      <artifactId>strata-loader</artifactId>
                      <version>${project.version}</version>
                      <classifier>sources</classifier>
                      <type>jar</type>
                    </artifactItem>
                  </artifactItems>
                  <classifier>sources</classifier>
                  <outputDirectory>target/dependency-sources</outputDirectory>
                </configuration>
              </execution>
            </executions>
          </plugin>
        </plugins>
      </build>
    </profile>
  </profiles>

  <!-- ==================================================================== -->
  <properties>
    <jpms.module.name>com.opengamma.strata.report</jpms.module.name>
    <!-- Locate the root directory of the multi-module build -->
    <root.dir>${project.basedir}/../..</root.dir>
    <!-- Properties for maven-javadoc-plugin -->
    <windowtitle>OpenGamma Strata Pricer</windowtitle>
    <doctitle><![CDATA[<h1>OpenGamma Strata Pricer</h1>]]></doctitle>
  </properties>

</project><|MERGE_RESOLUTION|>--- conflicted
+++ resolved
@@ -5,11 +5,7 @@
   <parent>
     <groupId>com.opengamma.strata</groupId>
     <artifactId>strata-parent</artifactId>
-<<<<<<< HEAD
     <version>2.12.45-SNAPSHOT</version>
-=======
-    <version>2.12.22-xplain-6</version>
->>>>>>> 0a08438c
     <relativePath>..</relativePath>
   </parent>
   <artifactId>strata-report</artifactId>
