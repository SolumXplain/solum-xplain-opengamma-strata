<?xml version="1.0" encoding="UTF-8"?>
<project xmlns="http://maven.apache.org/POM/4.0.0" xmlns:xsi="http://www.w3.org/2001/XMLSchema-instance" xsi:schemaLocation="http://maven.apache.org/POM/4.0.0 http://maven.apache.org/maven-v4_0_0.xsd">
  <modelVersion>4.0.0</modelVersion>
  
  <parent>
    <groupId>com.opengamma.strata</groupId>
    <artifactId>strata-parent</artifactId>
<<<<<<< HEAD
    <version>2.12.22-SNAPSHOT-xplain-2</version>
=======
    <version>2.12.22-xplain-1</version>
>>>>>>> d925f504
    <relativePath>..</relativePath>
  </parent>  
  <artifactId>strata-report</artifactId>
  <packaging>jar</packaging>
  <name>Strata-Report</name>
  <description>Reporting APIs and tools</description>

  <!-- ==================================================================== -->
  <build>
    <plugins>
      <!-- Ensure jar is created even if no code -->
      <plugin>
        <groupId>org.apache.maven.plugins</groupId>
        <artifactId>maven-jar-plugin</artifactId>
        <configuration>
          <skipIfEmpty>false</skipIfEmpty>
        </configuration>
      </plugin>
    </plugins>
  </build>

  <!-- ==================================================================== -->
  <dependencies>
    <!-- OpenGamma -->
    <dependency>
      <groupId>com.opengamma.strata</groupId>
      <artifactId>strata-collect</artifactId>
    </dependency>
    <dependency>
      <groupId>com.opengamma.strata</groupId>
      <artifactId>strata-basics</artifactId>
    </dependency>
    <dependency>
      <groupId>com.opengamma.strata</groupId>
      <artifactId>strata-data</artifactId>
    </dependency>
    <dependency>
      <groupId>com.opengamma.strata</groupId>
      <artifactId>strata-calc</artifactId>
    </dependency>
    <dependency>
      <groupId>com.opengamma.strata</groupId>
      <artifactId>strata-product</artifactId>
    </dependency>
    <dependency>
      <groupId>com.opengamma.strata</groupId>
      <artifactId>strata-measure</artifactId>
    </dependency>
    <dependency>
      <groupId>com.opengamma.strata</groupId>
      <artifactId>strata-market</artifactId>
    </dependency>
    <dependency>
      <groupId>com.opengamma.strata</groupId>
      <artifactId>strata-pricer</artifactId>
    </dependency>
    
    <!-- Test dependencies -->
    <dependency>
      <groupId>org.junit.jupiter</groupId>
      <artifactId>junit-jupiter-api</artifactId>
      <scope>test</scope>
    </dependency>
    <dependency>
      <groupId>org.junit.jupiter</groupId>
      <artifactId>junit-jupiter-params</artifactId>
      <scope>test</scope>
    </dependency>
    <dependency>
      <groupId>org.junit.jupiter</groupId>
      <artifactId>junit-jupiter-engine</artifactId>
      <scope>test</scope>
    </dependency>
    <dependency>
      <groupId>org.assertj</groupId>
      <artifactId>assertj-core</artifactId>
      <scope>test</scope>
    </dependency>
    <dependency>
      <groupId>com.opengamma.strata</groupId>
      <artifactId>strata-collect</artifactId>
      <type>test-jar</type>
      <scope>test</scope>
    </dependency>
  </dependencies>

  <!-- ==================================================================== -->
  <profiles>
    <!-- Profile extracting dependencies for dist.zip, triggered by -Ddist -->
    <profile>
      <id>build-report-tool</id>
      <activation>
        <property><name>dist</name></property>
      </activation>
      <build>
        <plugins>
          <!-- copy dependencies for main dist.zip -->
          <plugin>
            <groupId>org.apache.maven.plugins</groupId>
            <artifactId>maven-dependency-plugin</artifactId>
            <executions>
              <execution>
                <id>extract-dependencies</id>
                <phase>install</phase>
                <goals>
                  <goal>copy-dependencies</goal>
                </goals>
                <configuration>
                  <includeScope>runtime</includeScope>
                </configuration>
              </execution>
              <execution>
                <id>extract-dependencies-sources</id>
                <phase>install</phase>
                <goals>
                  <goal>copy-dependencies</goal>
                </goals>
                <configuration>
                  <classifier>sources</classifier>
                  <includeGroupIds>com.opengamma.strata</includeGroupIds>
                  <outputDirectory>target/dependency-sources</outputDirectory>
                </configuration>
              </execution>
              <execution>
                <id>extract-this</id>
                <phase>install</phase>
                <goals>
                  <goal>copy</goal>
                </goals>
                <configuration>
                  <artifactItems>
                    <artifactItem>
                      <groupId>${project.groupId}</groupId>
                      <artifactId>${project.artifactId}</artifactId>
                      <version>${project.version}</version>
                      <type>jar</type>
                    </artifactItem>
                    <artifactItem>
                      <groupId>${project.groupId}</groupId>
                      <artifactId>strata-loader</artifactId>
                      <version>${project.version}</version>
                      <type>jar</type>
                    </artifactItem>
                  </artifactItems>
                  <outputDirectory>target/dependency</outputDirectory>
                </configuration>
              </execution>
              <execution>
                <id>extract-this-sources</id>
                <phase>install</phase>
                <goals>
                  <goal>copy</goal>
                </goals>
                <configuration>
                  <artifactItems>
                    <artifactItem>
                      <groupId>${project.groupId}</groupId>
                      <artifactId>${project.artifactId}</artifactId>
                      <version>${project.version}</version>
                      <classifier>sources</classifier>
                      <type>jar</type>
                    </artifactItem>
                    <artifactItem>
                      <groupId>${project.groupId}</groupId>
                      <artifactId>strata-loader</artifactId>
                      <version>${project.version}</version>
                      <classifier>sources</classifier>
                      <type>jar</type>
                    </artifactItem>
                  </artifactItems>
                  <classifier>sources</classifier>
                  <outputDirectory>target/dependency-sources</outputDirectory>
                </configuration>
              </execution>
            </executions>
          </plugin>
        </plugins>
      </build>
    </profile>
  </profiles>

  <!-- ==================================================================== -->
  <properties>
    <jpms.module.name>com.opengamma.strata.report</jpms.module.name>
    <!-- Locate the root directory of the multi-module build -->
    <root.dir>${project.basedir}/../..</root.dir>
    <!-- Properties for maven-javadoc-plugin -->
    <windowtitle>OpenGamma Strata Pricer</windowtitle>
    <doctitle><![CDATA[<h1>OpenGamma Strata Pricer</h1>]]></doctitle>
  </properties>

</project><|MERGE_RESOLUTION|>--- conflicted
+++ resolved
@@ -1,17 +1,13 @@
 <?xml version="1.0" encoding="UTF-8"?>
 <project xmlns="http://maven.apache.org/POM/4.0.0" xmlns:xsi="http://www.w3.org/2001/XMLSchema-instance" xsi:schemaLocation="http://maven.apache.org/POM/4.0.0 http://maven.apache.org/maven-v4_0_0.xsd">
   <modelVersion>4.0.0</modelVersion>
-  
+
   <parent>
     <groupId>com.opengamma.strata</groupId>
     <artifactId>strata-parent</artifactId>
-<<<<<<< HEAD
-    <version>2.12.22-SNAPSHOT-xplain-2</version>
-=======
-    <version>2.12.22-xplain-1</version>
->>>>>>> d925f504
+    <version>2.12.22-xplain-2</version>
     <relativePath>..</relativePath>
-  </parent>  
+  </parent>
   <artifactId>strata-report</artifactId>
   <packaging>jar</packaging>
   <name>Strata-Report</name>
@@ -66,7 +62,7 @@
       <groupId>com.opengamma.strata</groupId>
       <artifactId>strata-pricer</artifactId>
     </dependency>
-    
+
     <!-- Test dependencies -->
     <dependency>
       <groupId>org.junit.jupiter</groupId>
